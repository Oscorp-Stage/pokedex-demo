/*
 * Designed and developed by 2020 skydoves (Jaewoong Eum)
 *
 * Licensed under the Apache License, Version 2.0 (the "License");
 * you may not use this file except in compliance with the License.
 * You may obtain a copy of the License at
 *
 * http://www.apache.org/licenses/LICENSE-2.0
 *
 * Unless required by applicable law or agreed to in writing, software
 * distributed under the License is distributed on an "AS IS" BASIS,
 * WITHOUT WARRANTIES OR CONDITIONS OF ANY KIND, either express or implied.
 * See the License for the specific language governing permissions and
 * limitations under the License.
 */

package com.skydoves.pokedex.ui.details

import androidx.databinding.ObservableBoolean
import androidx.lifecycle.LiveData
import androidx.lifecycle.MutableLiveData
import androidx.lifecycle.ViewModel
import androidx.lifecycle.ViewModelProvider
import androidx.lifecycle.asLiveData
import com.skydoves.pokedex.base.LiveCoroutinesViewModel
import com.skydoves.pokedex.model.PokemonInfo
import com.skydoves.pokedex.repository.DetailRepository
import com.squareup.inject.assisted.Assisted
import com.squareup.inject.assisted.AssistedInject
import timber.log.Timber

class DetailViewModel @AssistedInject constructor(
  private val detailRepository: DetailRepository,
  @Assisted private val pokemonName: String
) : LiveCoroutinesViewModel() {

  val isLoading: ObservableBoolean = ObservableBoolean(false)
  val toastLiveData: MutableLiveData<String> = MutableLiveData()
<<<<<<< HEAD
  val pokemonInfoLiveData: LiveData<PokemonInfo?> = launchOnViewModelScope(
    block = {
      isLoading.set(true)
      detailRepository.fetchPokemonInfo(
        name = pokemonName,
        onSuccess = { isLoading.set(false) },
        onError = { toastLiveData.postValue(it) }
      ).asLiveData()
    }
  )

  init {
    Timber.d("init DetailViewModel")
  }

  @AssistedInject.Factory
  interface AssistedFactory {
    fun create(pokemonName: String): DetailViewModel
  }

=======
  val pokemonInfoLiveData: LiveData<PokemonInfo?>

  init {
    Timber.d("init DetailViewModel")
    pokemonInfoLiveData = launchOnViewModelScope(
      block = {
        isLoading.set(true)
        detailRepository.fetchPokemonInfo(
          name = pokemonName,
          onSuccess = { isLoading.set(false) },
          onError = { toastLiveData.postValue(it) }
        ).asLiveData()
      }
    )
  }

  @AssistedInject.Factory
  interface AssistedFactory {
    fun create(pokemonName: String): DetailViewModel
  }

>>>>>>> f7af05eb
  companion object {
    fun provideFactory(
      assistedFactory: AssistedFactory,
      pokemonName: String
    ): ViewModelProvider.Factory = object : ViewModelProvider.Factory {
      @Suppress("UNCHECKED_CAST")
      override fun <T : ViewModel?> create(modelClass: Class<T>): T {
        return assistedFactory.create(pokemonName) as T
      }
    }
  }
}<|MERGE_RESOLUTION|>--- conflicted
+++ resolved
@@ -34,22 +34,24 @@
   @Assisted private val pokemonName: String
 ) : LiveCoroutinesViewModel() {
 
+  val pokemonInfoLiveData: LiveData<PokemonInfo?>
+
+  private val _toastLiveData: MutableLiveData<String> = MutableLiveData()
+  val toastLiveData: LiveData<String> get() = _toastLiveData
+
   val isLoading: ObservableBoolean = ObservableBoolean(false)
-  val toastLiveData: MutableLiveData<String> = MutableLiveData()
-<<<<<<< HEAD
-  val pokemonInfoLiveData: LiveData<PokemonInfo?> = launchOnViewModelScope(
-    block = {
+
+  init {
+    Timber.d("init DetailViewModel")
+
+    pokemonInfoLiveData = launchOnViewModelScope {
       isLoading.set(true)
       detailRepository.fetchPokemonInfo(
         name = pokemonName,
         onSuccess = { isLoading.set(false) },
-        onError = { toastLiveData.postValue(it) }
+        onError = { _toastLiveData.postValue(it) }
       ).asLiveData()
     }
-  )
-
-  init {
-    Timber.d("init DetailViewModel")
   }
 
   @AssistedInject.Factory
@@ -57,29 +59,6 @@
     fun create(pokemonName: String): DetailViewModel
   }
 
-=======
-  val pokemonInfoLiveData: LiveData<PokemonInfo?>
-
-  init {
-    Timber.d("init DetailViewModel")
-    pokemonInfoLiveData = launchOnViewModelScope(
-      block = {
-        isLoading.set(true)
-        detailRepository.fetchPokemonInfo(
-          name = pokemonName,
-          onSuccess = { isLoading.set(false) },
-          onError = { toastLiveData.postValue(it) }
-        ).asLiveData()
-      }
-    )
-  }
-
-  @AssistedInject.Factory
-  interface AssistedFactory {
-    fun create(pokemonName: String): DetailViewModel
-  }
-
->>>>>>> f7af05eb
   companion object {
     fun provideFactory(
       assistedFactory: AssistedFactory,
